// Copyright (c) 2006 The Regents of The University of Michigan
// All rights reserved.
//
// Redistribution and use in source and binary forms, with or without
// modification, are permitted provided that the following conditions are
// met: redistributions of source code must retain the above copyright
// notice, this list of conditions and the following disclaimer;
// redistributions in binary form must reproduce the above copyright
// notice, this list of conditions and the following disclaimer in the
// documentation and/or other materials provided with the distribution;
// neither the name of the copyright holders nor the names of its
// contributors may be used to endorse or promote products derived from
// this software without specific prior written permission.
//
// THIS SOFTWARE IS PROVIDED BY THE COPYRIGHT HOLDERS AND CONTRIBUTORS
// "AS IS" AND ANY EXPRESS OR IMPLIED WARRANTIES, INCLUDING, BUT NOT
// LIMITED TO, THE IMPLIED WARRANTIES OF MERCHANTABILITY AND FITNESS FOR
// A PARTICULAR PURPOSE ARE DISCLAIMED. IN NO EVENT SHALL THE COPYRIGHT
// OWNER OR CONTRIBUTORS BE LIABLE FOR ANY DIRECT, INDIRECT, INCIDENTAL,
// SPECIAL, EXEMPLARY, OR CONSEQUENTIAL DAMAGES (INCLUDING, BUT NOT
// LIMITED TO, PROCUREMENT OF SUBSTITUTE GOODS OR SERVICES; LOSS OF USE,
// DATA, OR PROFITS; OR BUSINESS INTERRUPTION) HOWEVER CAUSED AND ON ANY
// THEORY OF LIABILITY, WHETHER IN CONTRACT, STRICT LIABILITY, OR TORT
// (INCLUDING NEGLIGENCE OR OTHERWISE) ARISING IN ANY WAY OUT OF THE USE
// OF THIS SOFTWARE, EVEN IF ADVISED OF THE POSSIBILITY OF SUCH DAMAGE.
//
// Authors: Ali Saidi
//          Gabe Black
//          Steve Reinhardt

def operand_types {{
    'sb' : ('signed int', 8),
    'ub' : ('unsigned int', 8),
    'shw' : ('signed int', 16),
    'uhw' : ('unsigned int', 16),
    'sw' : ('signed int', 32),
    'uw' : ('unsigned int', 32),
    'sdw' : ('signed int', 64),
    'udw' : ('unsigned int', 64),
    'sf' : ('float', 32),
    'df' : ('float', 64),
    'qf' : ('float', 128)
}};

output header {{
    // A function to "decompress" double and quad floating point
    // register numbers stuffed into 5 bit fields. These have their
    // MSB put in the LSB position but are otherwise normal.
    static inline unsigned int dfpr(unsigned int regNum)
    {
        return (regNum & (~1)) | ((regNum & 1) << 5);
    }
}};

def operands {{
    # Int regs default to unsigned, but code should not count on this.
    # For clarity, descriptions that depend on unsigned behavior should
    # explicitly specify '.uq'.

    'Rd': 		('IntReg', 'udw', 'RD', 'IsInteger', 1),
<<<<<<< HEAD
    # The Rd from the previous window
    'Rd_prev':		('IntReg', 'udw', 'RD + NumIntArchRegs + NumMicroIntRegs', 'IsInteger', 2),
    # The Rd from the next window
    'Rd_next':		('IntReg', 'udw', 'RD + 2 * NumIntArchRegs + NumMicroIntRegs', 'IsInteger', 3),
    # The low (even) register of a two register pair
    'RdLow': 		('IntReg', 'udw', 'RD & (~1)', 'IsInteger', 4),
    # The high (odd) register of a two register pair
    'RdHigh':		('IntReg', 'udw', 'RD | 1', 'IsInteger', 5),
    'Rs1': 		('IntReg', 'udw', 'RS1', 'IsInteger', 6),
    'Rs2': 		('IntReg', 'udw', 'RS2', 'IsInteger', 7),
    # A microcode register. Right now, this is the only one.
    'uReg0':		('IntReg', 'udw', 'NumIntArchRegs', 'IsInteger', 8),
    # Because double and quad precision register numbers are decoded
    # differently, they get different operands. The single precision versions
    # have an s post pended to their name.
=======
    # For microcoded twin load instructions, RdTwin appears in the "code"
    # for the instruction and is replaced by RdLow or RdHigh by the format
    # before it's processed by the iop.
    'RdLow': 		('IntReg', 'udw', 'RD & (~1)', 'IsInteger', 2),
    'RdHigh':		('IntReg', 'udw', 'RD | 1', 'IsInteger', 3),
    'Rs1': 		('IntReg', 'udw', 'RS1', 'IsInteger', 4),
    'Rs2': 		('IntReg', 'udw', 'RS2', 'IsInteger', 5),
    'uReg0':		('IntReg', 'udw', 'NumIntArchRegs', 'IsInteger', 6),
>>>>>>> 81996f85
    'Frds':		('FloatReg', 'sf', 'RD', 'IsFloating', 10),
    'Frd':		('FloatReg', 'df', 'dfpr(RD)', 'IsFloating', 10),
    # Each Frd_N refers to the Nth double precision register from Frd.
    # Note that this adds twice N to the register number.
    'Frd_0':		('FloatReg', 'df', 'dfpr(RD)', 'IsFloating', 10),
    'Frd_1':		('FloatReg', 'df', 'dfpr(RD) + 2', 'IsFloating', 10),
    'Frd_2':		('FloatReg', 'df', 'dfpr(RD) + 4', 'IsFloating', 10),
    'Frd_3':		('FloatReg', 'df', 'dfpr(RD) + 6', 'IsFloating', 10),
    'Frd_4':		('FloatReg', 'df', 'dfpr(RD) + 8', 'IsFloating', 10),
    'Frd_5':		('FloatReg', 'df', 'dfpr(RD) + 10', 'IsFloating', 10),
    'Frd_6':		('FloatReg', 'df', 'dfpr(RD) + 12', 'IsFloating', 10),
    'Frd_7':		('FloatReg', 'df', 'dfpr(RD) + 14', 'IsFloating', 10),
    'Frs1s':		('FloatReg', 'df', 'RS1', 'IsFloating', 11),
    'Frs1':		('FloatReg', 'df', 'dfpr(RS1)', 'IsFloating', 11),
    'Frs2s':		('FloatReg', 'df', 'RS2', 'IsFloating', 12),
    'Frs2':		('FloatReg', 'df', 'dfpr(RS2)', 'IsFloating', 12),
    'NPC': 		('NPC', 'udw', None, ( None, None, 'IsControl' ), 31),
    'NNPC':		('NNPC', 'udw', None, (None, None, 'IsControl' ), 32),
    # Registers which are used explicitly in instructions
    'R0':  		('IntReg', 'udw', '0', None, 6),
    'R1':  		('IntReg', 'udw', '1', None, 7),
    'R15': 		('IntReg', 'udw', '15', 'IsInteger', 8),
    'R16': 		('IntReg', 'udw', '16', None, 9),

    # Control registers
#   'Y':		('ControlReg', 'udw', 'MISCREG_Y', None, 40),
#   'Ccr':		('ControlReg', 'udw', 'MISCREG_CCR', None, 41),
    'Y':		('IntReg', 'udw', 'NumIntArchRegs + 1', None, 40),
    'Ccr':		('IntReg', 'udw', 'NumIntArchRegs + 2', None, 41),
    'Asi':		('ControlReg', 'udw', 'MISCREG_ASI', None, 42),
    'Fprs':		('ControlReg', 'udw', 'MISCREG_FPRS', None, 43),
    'Pcr':		('ControlReg', 'udw', 'MISCREG_PCR', None, 44),
    'Pic':		('ControlReg', 'udw', 'MISCREG_PIC', None, 45),
    'Gsr':		('ControlReg', 'udw', 'MISCREG_GSR', None, 46),
    'Softint':		('ControlReg', 'udw', 'MISCREG_SOFTINT', None, 47),
    'SoftintSet':	('ControlReg', 'udw', 'MISCREG_SOFTINT_SET', None, 48),
    'SoftintClr':	('ControlReg', 'udw', 'MISCREG_SOFTINT_CLR', None, 49),
    'TickCmpr':		('ControlReg', 'udw', 'MISCREG_TICK_CMPR', None, 50),
    'Stick':		('ControlReg', 'udw', 'MISCREG_STICK', None, 51),
    'StickCmpr':	('ControlReg', 'udw', 'MISCREG_STICK_CMPR', None, 52),

    'Tpc':		('ControlReg', 'udw', 'MISCREG_TPC', None, 53),
    'Tnpc':		('ControlReg', 'udw', 'MISCREG_TNPC', None, 54),
    'Tstate':		('ControlReg', 'udw', 'MISCREG_TSTATE', None, 55),
    'Tt':		('ControlReg', 'udw', 'MISCREG_TT', None, 56),
    'Tick':		('ControlReg', 'udw', 'MISCREG_TICK', None, 57),
    'Tba':		('ControlReg', 'udw', 'MISCREG_TBA', None, 58),
    'Pstate':		('ControlReg', 'udw', 'MISCREG_PSTATE', None, 59),
    'Tl':		('ControlReg', 'udw', 'MISCREG_TL', None, 60),
    'Pil':		('ControlReg', 'udw', 'MISCREG_PIL', None, 61),
    'Cwp':		('ControlReg', 'udw', 'MISCREG_CWP', (None, None, ['IsSerializeAfter','IsSerializing','IsNonSpeculative']), 62),
#   'Cansave':		('ControlReg', 'udw', 'MISCREG_CANSAVE', None, 63),
#   'Canrestore':	('ControlReg', 'udw', 'MISCREG_CANRESTORE', None, 64),
#   'Cleanwin':		('ControlReg', 'udw', 'MISCREG_CLEANWIN', None, 65),
#   'Otherwin':		('ControlReg', 'udw', 'MISCREG_OTHERWIN', None, 66),
#   'Wstate':		('ControlReg', 'udw', 'MISCREG_WSTATE', None, 67),
    'Cansave':		('IntReg', 'udw', 'NumIntArchRegs + 3', None, 63),
    'Canrestore':	('IntReg', 'udw', 'NumIntArchRegs + 4', None, 64),
    'Cleanwin':		('IntReg', 'udw', 'NumIntArchRegs + 5', None, 65),
    'Otherwin':		('IntReg', 'udw', 'NumIntArchRegs + 6', None, 66),
    'Wstate':		('IntReg', 'udw', 'NumIntArchRegs + 7', None, 67),
    'Gl':               ('ControlReg', 'udw', 'MISCREG_GL', None, 68),

    'Hpstate':		('ControlReg', 'udw', 'MISCREG_HPSTATE', None, 69),
    'Htstate':		('ControlReg', 'udw', 'MISCREG_HTSTATE', None, 70),
    'Hintp':		('ControlReg', 'udw', 'MISCREG_HINTP', None, 71),
    'Htba':		('ControlReg', 'udw', 'MISCREG_HTBA', None, 72),
    'HstickCmpr':	('ControlReg', 'udw', 'MISCREG_HSTICK_CMPR', None, 73),
    'Hver':		('ControlReg', 'udw', 'MISCREG_HVER', None, 74),
    'StrandStsReg':	('ControlReg', 'udw', 'MISCREG_STRAND_STS_REG', None, 75),

    'Fsr':		('ControlReg', 'udw', 'MISCREG_FSR', None, 80),
    # Mem gets a large number so it's always last
    'Mem': 		('Mem', 'udw', None, ('IsMemRef', 'IsLoad', 'IsStore'), 100)

}};<|MERGE_RESOLUTION|>--- conflicted
+++ resolved
@@ -58,11 +58,13 @@
     # explicitly specify '.uq'.
 
     'Rd': 		('IntReg', 'udw', 'RD', 'IsInteger', 1),
-<<<<<<< HEAD
     # The Rd from the previous window
     'Rd_prev':		('IntReg', 'udw', 'RD + NumIntArchRegs + NumMicroIntRegs', 'IsInteger', 2),
     # The Rd from the next window
     'Rd_next':		('IntReg', 'udw', 'RD + 2 * NumIntArchRegs + NumMicroIntRegs', 'IsInteger', 3),
+    # For microcoded twin load instructions, RdTwin appears in the "code"
+    # for the instruction is replaced by RdLow or RdHigh by the format
+    # before it's processed by the iop.
     # The low (even) register of a two register pair
     'RdLow': 		('IntReg', 'udw', 'RD & (~1)', 'IsInteger', 4),
     # The high (odd) register of a two register pair
@@ -74,16 +76,6 @@
     # Because double and quad precision register numbers are decoded
     # differently, they get different operands. The single precision versions
     # have an s post pended to their name.
-=======
-    # For microcoded twin load instructions, RdTwin appears in the "code"
-    # for the instruction and is replaced by RdLow or RdHigh by the format
-    # before it's processed by the iop.
-    'RdLow': 		('IntReg', 'udw', 'RD & (~1)', 'IsInteger', 2),
-    'RdHigh':		('IntReg', 'udw', 'RD | 1', 'IsInteger', 3),
-    'Rs1': 		('IntReg', 'udw', 'RS1', 'IsInteger', 4),
-    'Rs2': 		('IntReg', 'udw', 'RS2', 'IsInteger', 5),
-    'uReg0':		('IntReg', 'udw', 'NumIntArchRegs', 'IsInteger', 6),
->>>>>>> 81996f85
     'Frds':		('FloatReg', 'sf', 'RD', 'IsFloating', 10),
     'Frd':		('FloatReg', 'df', 'dfpr(RD)', 'IsFloating', 10),
     # Each Frd_N refers to the Nth double precision register from Frd.
