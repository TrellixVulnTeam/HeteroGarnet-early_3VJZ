/*
 * Copyright (c) 2002-2004 The Regents of The University of Michigan
 * All rights reserved.
 *
 * Redistribution and use in source and binary forms, with or without
 * modification, are permitted provided that the following conditions are
 * met: redistributions of source code must retain the above copyright
 * notice, this list of conditions and the following disclaimer;
 * redistributions in binary form must reproduce the above copyright
 * notice, this list of conditions and the following disclaimer in the
 * documentation and/or other materials provided with the distribution;
 * neither the name of the copyright holders nor the names of its
 * contributors may be used to endorse or promote products derived from
 * this software without specific prior written permission.
 *
 * THIS SOFTWARE IS PROVIDED BY THE COPYRIGHT HOLDERS AND CONTRIBUTORS
 * "AS IS" AND ANY EXPRESS OR IMPLIED WARRANTIES, INCLUDING, BUT NOT
 * LIMITED TO, THE IMPLIED WARRANTIES OF MERCHANTABILITY AND FITNESS FOR
 * A PARTICULAR PURPOSE ARE DISCLAIMED. IN NO EVENT SHALL THE COPYRIGHT
 * OWNER OR CONTRIBUTORS BE LIABLE FOR ANY DIRECT, INDIRECT, INCIDENTAL,
 * SPECIAL, EXEMPLARY, OR CONSEQUENTIAL DAMAGES (INCLUDING, BUT NOT
 * LIMITED TO, PROCUREMENT OF SUBSTITUTE GOODS OR SERVICES; LOSS OF USE,
 * DATA, OR PROFITS; OR BUSINESS INTERRUPTION) HOWEVER CAUSED AND ON ANY
 * THEORY OF LIABILITY, WHETHER IN CONTRACT, STRICT LIABILITY, OR TORT
 * (INCLUDING NEGLIGENCE OR OTHERWISE) ARISING IN ANY WAY OUT OF THE USE
 * OF THIS SOFTWARE, EVEN IF ADVISED OF THE POSSIBILITY OF SUCH DAMAGE.
 */

#include <algorithm>
<<<<<<< HEAD
#include <cassert>
#include <cstdio>
=======
#include <cstdio>	// for sscanf()
>>>>>>> f31a27a0
#include <list>
#include <string>
#include <vector>

<<<<<<< HEAD
=======
#include <assert.h>

>>>>>>> f31a27a0
#include "base/inifile.hh"
#include "base/misc.hh"
#include "base/range.hh"
#include "base/str.hh"
#include "base/trace.hh"
#include "sim/config_node.hh"
#include "sim/configfile.hh"
#include "sim/param.hh"
#include "sim/sim_object.hh"

using namespace std;


////////////////////////////////////////////////////////////////////////
//
// BaseParam member definitions
//
////////////////////////////////////////////////////////////////////////

void
BaseParam::die(const string &err) const
{
    context->printErrorProlog(cerr);
    cerr << "  parameter '" << name << "': "
         << err << endl;
    abort();
}


////////////////////////////////////////////////////////////////////////
//
// Param<T> and VectorParam<T> member definitions
//
// We implement parsing & displaying values for various parameter
// types T using a set of overloaded functions:
//
//  - parseParam(string s, T &value) parses s into value
//  - showParam(ostream &os, T &value) displays value on os
//
// By making these independent functions, we can reuse the same code
// for type T in both Param<T> and VectorParam<T>.
//
// For enum types, the parseParam function requires additional
// arguments, in which case we must specialize the Param<T>::parse and
// VectorParam<T>::parse calls as well.
//
// Type-specific instances come first, followed by more generic
// templated versions and their instantiations.
//
////////////////////////////////////////////////////////////////////////

//
// The base implementations use to_number for parsing and '<<' for
// displaying, suitable for integer types.
//
template <class T>
bool
parseParam(const string &s, T &value)
{
    return to_number(s, value);
}

template <class T>
void
showParam(ostream &os, T const &value)
{
    os << value;
}

//
// Template specializations:
// - char (8-bit integer)
// - floating-point types
// - bool
// - string
//

// Treat 8-bit ints (chars) as ints on output, not as chars
template <>
void
showParam(ostream &os, const char &value)
{
    os << (int)value;
}


template <>
void
showParam(ostream &os, const unsigned char &value)
{
    os << (unsigned int)value;
}


// Use sscanf() for FP types as to_number() only handles integers
template <>
bool
parseParam(const string &s, float &value)
{
    return (sscanf(s.c_str(), "%f", &value) == 1);
}

template <>
bool
parseParam(const string &s, double &value)
{
    return (sscanf(s.c_str(), "%lf", &value) == 1);
}

// Be flexible about what we take for bool
template <>
bool
parseParam(const string &s, bool &value)
{
    const string &ls = to_lower(s);

    if (ls == "true" || ls == "t" || ls == "yes" || ls == "y" || ls == "1") {
        value = true;
        return true;
    }

    if (ls == "false" || ls == "f" || ls == "no" || ls == "n" || ls == "0") {
        value = false;
        return true;
    }

    return false;
}

// Display bools as strings
template <>
void
showParam(ostream &os, const bool &value)
{
    os << (value ? "true" : "false");
}


// String requires no processing to speak of
template <>
bool
parseParam(const string &s, string &value)
{
    value = s;
    return true;
}

template <>
bool
parseParam(const string &s, Range<uint32_t> &value)
{
    value = s;
    return value.valid();
}

template <>
bool
parseParam(const string &s, Range<uint64_t> &value)
{
    value = s;
    return value.valid();
}

//
// End of parseParam/showParam definitions.  Now we move on to
// incorporate them into the Param/VectorParam parse() and showValue()
// methods.
//

// These definitions for Param<T>::parse and VectorParam<T>::parse
// work for any type for which parseParam() takes only two arguments
// (i.e., all the fundamental types like int, bool, etc.), thanks to
// overloading.
template <class T>
void
Param<T>::parse(const string &s)
{
    if (parseParam(s, value)) {
        wasSet = true;
    }
    else {
        string err("could not parse \"");

        err += s;
        err += "\"";

        die(err);
    }
}

template <class T>
void
VectorParam<T>::parse(const string &s)
{
    if (s.empty()) {
        wasSet = true;
        return;
    }

    vector<string> tokens;

    tokenize(tokens, s, ' ');

    value.resize(tokens.size());

    for (int i = 0; i < tokens.size(); i++) {
        // need to parse into local variable to handle vector<bool>,
        // for which operator[] returns a special reference class
        // that's not the same as 'bool&', (since it's a packed
        // vector)
        T scalar_value;
        if (!parseParam(tokens[i], scalar_value)) {
            string err("could not parse \"");

            err += s;
            err += "\"";

            die(err);
        }

        // assign parsed value to vector
        value[i] = scalar_value;
    }

    wasSet = true;
}

// These definitions for Param<T>::showValue() and
// VectorParam<T>::showValue() work for any type where showParam()
// takes only two arguments (i.e., everything but the SimpleEnum and
// MappedEnum classes).
template <class T>
void
Param<T>::showValue(ostream &os) const
{
    showParam(os, value);
}

template <class T>
void
VectorParam<T>::showValue(ostream &os) const
{
    for (int i = 0; i < value.size(); i++) {
        if (i != 0) {
            os << " ";
        }
        showParam(os, value[i]);
    }
}


#ifdef INSURE_BUILD
#define INSTANTIATE_PARAM_TEMPLATES(type, typestr)			\
void Param<type>::showType(ostream &os) const { os << typestr; }	\
void VectorParam<type>::showType(ostream &os) const { 			\
    os << "vector of " << typestr; 					\
}									\
template Param<type>;							\
template VectorParam<type>;

#else
// instantiate all four methods (parse/show, scalar/vector) for basic
// types that can use the above templates
#define INSTANTIATE_PARAM_TEMPLATES(type, typestr)			\
template bool parseParam<type>(const string &s, type &value);		\
template void showParam<type>(ostream &os, type const &value);		\
template void Param<type>::parse(const string &);			\
template void VectorParam<type>::parse(const string &);			\
template void Param<type>::showValue(ostream &) const;			\
template void VectorParam<type>::showValue(ostream &) const;		\
void Param<type>::showType(ostream &os) const { os << typestr; }	\
void VectorParam<type>::showType(ostream &os) const {			\
    os << "vector of " << typestr;					\
}
#endif

INSTANTIATE_PARAM_TEMPLATES(unsigned long long, "ull")
INSTANTIATE_PARAM_TEMPLATES(signed long long, "sll")
INSTANTIATE_PARAM_TEMPLATES(unsigned long, "uns long")
INSTANTIATE_PARAM_TEMPLATES(signed long, "long")
INSTANTIATE_PARAM_TEMPLATES(unsigned int, "uns")
INSTANTIATE_PARAM_TEMPLATES(signed int, "int")
INSTANTIATE_PARAM_TEMPLATES(unsigned short, "uns short")
INSTANTIATE_PARAM_TEMPLATES(signed short, "short")
INSTANTIATE_PARAM_TEMPLATES(unsigned char, "uns char")
INSTANTIATE_PARAM_TEMPLATES(signed char, "char")

INSTANTIATE_PARAM_TEMPLATES(float, "float")
INSTANTIATE_PARAM_TEMPLATES(double, "double")

INSTANTIATE_PARAM_TEMPLATES(bool, "bool")
INSTANTIATE_PARAM_TEMPLATES(string, "string")

INSTANTIATE_PARAM_TEMPLATES(Range<uint64_t>, "uint64 range")
INSTANTIATE_PARAM_TEMPLATES(Range<uint32_t>, "uint32 range")

#undef INSTANTIATE_PARAM_TEMPLATES

//
// SimpleEnumParam & MappedEnumParam must specialize their parse(),
// showValue(), and showType() methods.
//

//
// SimpleEnumParam & SimpleEnumVectorParam
//
bool
parseEnumParam(const char *const *map, const int num_values,
               const string &s, int &value)
{
    for (int i = 0; i < num_values; ++i) {
        if (s == map[i]) {
            value = i;
            return true;
        }
    }

    return false;
}

void
showEnumParam(ostream &os,
              const char *const *map,  const int num_values,
              int value)
{
    assert(0 <= value && value < num_values);
    os << map[value];
}

void
showEnumType(ostream &os,
             const char *const *map,  const int num_values)
{
    os << "{" << map[0];
    for (int i = 1; i < num_values; ++i)
        os << "," << map[i];

    os << "}";
}


//
// MappedEnumParam & MappedEnumVectorParam
//
bool
parseEnumParam(const EnumParamMap *map, const int num_values,
               const string &s, int &value)
{
    for (int i = 0; i < num_values; ++i) {
        if (s == map[i].name) {
            value = map[i].value;
            return true;
        }
    }

    return false;
}

void
showEnumParam(ostream &os,
              const EnumParamMap *map, const int num_values,
              int value)
{
    for (int i = 0; i < num_values; ++i) {
        if (value == map[i].value) {
            os << map[i].name;
            return;
        }
    }

    // if we can't find a reverse mapping just print the int value
    os << value;
}

void
showEnumType(ostream &os,
             const EnumParamMap *map,  const int num_values)
{
    os << "{" << map[0].name;
    for (int i = 1; i < num_values; ++i)
        os << "," << map[i].name;

    os << "}";
}


template <class Map>
void
EnumParam<Map>::parse(const string &s)
{
    if (parseEnumParam(map, num_values, s, value)) {
        wasSet = true;
    } else {
        string err("no match for enum string \"");

        err += s;
        err += "\"";

        die(err);
    }
}

template <class Map>
void
EnumVectorParam<Map>::parse(const string &s)
{
    vector<string> tokens;

    tokenize(tokens, s, ' ');

    value.resize(tokens.size());

    for (int i = 0; i < tokens.size(); i++) {
        if (!parseEnumParam(map, num_values, tokens[i], value[i])) {
            string err("no match for enum string \"");

            err += s;
            err += "\"";

            die(err);
        }
    }

    wasSet = true;
}

template <class Map>
void
EnumParam<Map>::showValue(ostream &os) const
{
    showEnumParam(os, map, num_values, value);
}

template <class Map>
void
EnumVectorParam<Map>::showValue(ostream &os) const
{
    for (int i = 0; i < value.size(); i++) {
        if (i != 0) {
            os << " ";
        }
        showEnumParam(os, map, num_values, value[i]);
    }
}

template <class Map>
void
EnumParam<Map>::showType(ostream &os) const
{
    showEnumType(os, map, num_values);
}

template <class Map>
void
EnumVectorParam<Map>::showType(ostream &os) const
{
    os << "vector of";
    showEnumType(os, map, num_values);
}

template class EnumParam<const char *>;
template class EnumVectorParam<const char *>;

template class EnumParam<EnumParamMap>;
template class EnumVectorParam<EnumParamMap>;

////////////////////////////////////////////////////////////////////////
//
// SimObjectBaseParam methods
//
////////////////////////////////////////////////////////////////////////

bool
parseSimObjectParam(ParamContext *context, const string &s, SimObject *&value)
{
    SimObject *obj;

    if (to_lower(s) == "null") {
        // explicitly set to null by user; assume that's OK
        obj = NULL;
    }
    else {
        obj = context->resolveSimObject(s);

        if (obj == NULL)
            return false;
    }

    value = obj;
    return true;
}


void
SimObjectBaseParam::showValue(ostream &os, SimObject *value) const
{
    os << (value ? value->name() : "null");
}

void
SimObjectBaseParam::parse(const string &s, SimObject *&value)
{
    if (parseSimObjectParam(context, s, value)) {
        wasSet = true;
    }
    else {
        string err("could not resolve object name \"");

        err += s;
        err += "\"";

        die(err);
    }
}

void
SimObjectBaseParam::parse(const string &s, vector<SimObject *>&value)
{
    vector<string> tokens;

    tokenize(tokens, s, ' ');

    value.resize(tokens.size());

    for (int i = 0; i < tokens.size(); i++) {
        if (!parseSimObjectParam(context, tokens[i], value[i])) {
            string err("could not resolve object name \"");

            err += s;
            err += "\"";

            die(err);
        }
    }

    wasSet = true;
}

////////////////////////////////////////////////////////////////////////
//
// ParamContext member definitions
//
////////////////////////////////////////////////////////////////////////

list<ParamContext *> *ParamContext::ctxList = NULL;

ParamContext::ParamContext(const string &_iniSection, InitPhase _initPhase)
    : iniFilePtr(NULL),	// initialized on call to parseParams()
      iniSection(_iniSection), paramList(NULL),
      initPhase(_initPhase)
{
    // Put this context on global list for initialization
    if (initPhase != NoAutoInit) {
        if (ctxList == NULL)
            ctxList = new list<ParamContext *>();

        // keep list sorted by ascending initPhase values
        list<ParamContext *>::iterator i = ctxList->begin();
        list<ParamContext *>::iterator end = ctxList->end();
        for (; i != end; ++i) {
            if (initPhase <= (*i)->initPhase) {
                // found where we want to insert
                break;
            }
        }
        // (fall through case: insert at end)
        ctxList->insert(i, this);
    }
}


void
ParamContext::addParam(BaseParam *param)
{
    getParamList()->push_back(param);
}


void
ParamContext::parseParams(IniFile &iniFile)
{
    iniFilePtr = &iniFile;	// set object member

    ParamList::iterator i;

    for (i = getParamList()->begin(); i != getParamList()->end(); ++i) {
        string string_value;

        if (iniFile.find(iniSection, (*i)->name, string_value))
            (*i)->parse(string_value);
    }
}


// Check parameter values for validity & consistency. Default
// implementation is no-op; derive subclass & override to add
// actual functionality here.
void
ParamContext::checkParams()
{
    // nada
}


// Clean up context-related objects at end of execution. Default
// implementation is no-op; derive subclass & override to add actual
// functionality here.
void
ParamContext::cleanup()
{
    // nada
}


void
ParamContext::describeParams(ostream &os)
{
    ParamList::iterator i;

    for (i = getParamList()->begin(); i != getParamList()->end(); ++i) {
        BaseParam *p = *i;

        os << p->name << " (";
        p->showType(os);
        os << "): " << p->description << "\n";
    }
}



void
ParamContext::showParams(ostream &os)
{
    ParamList::iterator i;

    for (i = getParamList()->begin(); i != getParamList()->end(); ++i) {
        BaseParam *p = *i;

        if (p->isValid()) {
            os << p->name << "=";
            p->showValue(os);
            os << endl;
        }
        else {
            os << "// "<< p->name << " not specified" << endl;
        }
    }
}


void
ParamContext::printErrorProlog(ostream &os)
{
    os << "Parameter error in section [" << iniSection << "]: " << endl;
}

//
// Resolve an object name to a SimObject pointer.  The object will be
// created as a side-effect if necessary.  If the name contains a
// colon (e.g., "iq:IQ"), then the object is local (invisible to
// outside this context).  If there is no colon, the name needs to be
// resolved through the configuration hierarchy (only possible for
// SimObjectBuilder objects, which return non-NULL for configNode()).
//
SimObject *
ParamContext::resolveSimObject(const string &name)
{
    ConfigNode *n = getConfigNode();
    return n ? n->resolveSimObject(name) : NULL;
}


//
// static method: call parseParams() on all registered contexts
//
void
ParamContext::parseAllContexts(IniFile &iniFile)
{
    list<ParamContext *>::iterator iter;

    for (iter = ctxList->begin(); iter != ctxList->end(); ++iter) {
        ParamContext *pc = *iter;

        pc->parseParams(iniFile);
    }
}


//
// static method: call checkParams() on all registered contexts
//
void
ParamContext::checkAllContexts()
{
    list<ParamContext *>::iterator iter;

    for (iter = ctxList->begin(); iter != ctxList->end(); ++iter) {
        ParamContext *pc = *iter;

        pc->checkParams();
    }
}


//
// static method: call showParams() on all registered contexts
//
void
ParamContext::showAllContexts(ostream &os)
{
    list<ParamContext *>::iterator iter;

    for (iter = ctxList->begin(); iter != ctxList->end(); ++iter) {
        ParamContext *pc = *iter;

        os << "[" << pc->iniSection << "]" << endl;
        pc->showParams(os);
        os << endl;
    }
}


//
// static method: call cleanup() on all registered contexts
//
void
ParamContext::cleanupAllContexts()
{
    list<ParamContext *>::iterator iter;

    for (iter = ctxList->begin(); iter != ctxList->end(); ++iter) {
        ParamContext *pc = *iter;

        pc->cleanup();
    }
}


//
// static method: call describeParams() on all registered contexts
//
void
ParamContext::describeAllContexts(ostream &os)
{
    list<ParamContext *>::iterator iter;

    for (iter = ctxList->begin(); iter != ctxList->end(); ++iter) {
        ParamContext *pc = *iter;

        os << "[" << pc->iniSection << "]\n";
        pc->describeParams(os);
        os << endl;
    }
}<|MERGE_RESOLUTION|>--- conflicted
+++ resolved
@@ -27,21 +27,12 @@
  */
 
 #include <algorithm>
-<<<<<<< HEAD
 #include <cassert>
 #include <cstdio>
-=======
-#include <cstdio>	// for sscanf()
->>>>>>> f31a27a0
 #include <list>
 #include <string>
 #include <vector>
 
-<<<<<<< HEAD
-=======
-#include <assert.h>
-
->>>>>>> f31a27a0
 #include "base/inifile.hh"
 #include "base/misc.hh"
 #include "base/range.hh"
